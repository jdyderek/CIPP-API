--- conflicted
+++ resolved
@@ -20,13 +20,8 @@
         $Filter = "PartitionKey eq 'SpamfilterTemplate' and RowKey eq '$id'"
         $ClearRow = Get-CIPPAzDataTableEntity @Table -Filter $Filter -Property PartitionKey, RowKey
         Remove-AzDataTableEntity -Force @Table -Entity $clearRow
-<<<<<<< HEAD
-        Write-LogMessage -user $User -API $APINAME -message "Removed Transport Rule Template with ID $ID." -Sev 'Info'
-        $body = [pscustomobject]@{'Results' = 'Successfully removed Transport Rule Template' }
-=======
         Write-LogMessage -user $User -API $APINAME -message "Removed Spamfilter Template with ID $ID." -Sev 'Info'
         $body = [pscustomobject]@{'Results' = 'Successfully Spamfilter template' }
->>>>>>> d0fe6be9
     } catch {
         $ErrorMessage = Get-CippException -Exception $_
         Write-LogMessage -user $User -API $APINAME -message "Failed to remove Spam filter    Rule template $ID. $($ErrorMessage.NormalizedError)" -Sev 'Error' -LogData $ErrorMessage
