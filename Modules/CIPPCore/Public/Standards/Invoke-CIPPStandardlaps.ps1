function Invoke-CIPPStandardlaps {
    <#
    .FUNCTIONALITY
    Internal
    #>
    param($Tenant, $Settings)
    $PreviousSetting = New-GraphGetRequest -uri 'https://graph.microsoft.com/beta/policies/deviceRegistrationPolicy' -tenantid $Tenant
<<<<<<< HEAD

    If ($Settings.remediate -eq $true) {
        if ($PreviousSetting.localadminpassword.isEnabled) {
            Write-LogMessage -API 'Standards' -tenant $Tenant -message 'LAPS is already enabled.' -sev Info
        } else {
            try {
                $previoussetting.localadminpassword.isEnabled = $true
                $Newbody = ConvertTo-Json -Compress -InputObject $PreviousSetting
=======
    
    If ($Settings.remediate) {
        Write-Host 'Time to remediate!'
        if ($PreviousSetting.localAdminPassword.isEnabled) {
            Write-LogMessage -API 'Standards' -tenant $Tenant -message 'LAPS is already enabled.' -sev Info
        } else {
            try {
                $PreviousSetting.localAdminPassword.isEnabled = $true 
                $Newbody = ConvertTo-Json -Compress -InputObject $PreviousSetting -Depth 10
>>>>>>> 46f13f14
                New-GraphPostRequest -tenantid $Tenant -Uri 'https://graph.microsoft.com/beta/policies/deviceRegistrationPolicy' -Type PUT -Body $NewBody -ContentType 'application/json'
                Write-LogMessage -API 'Standards' -tenant $Tenant -message 'LAPS has been enabled.' -sev Info
            } catch {
                $PreviousSetting.localAdminPassword.isEnabled = $false
                Write-LogMessage -API 'Standards' -tenant $Tenant -message "Failed to enable LAPS: $($_.exception.message)" -sev Error
            }
        }
    }
    if ($Settings.alert -eq $true) {

        if ($PreviousSetting.localAdminPassword.isEnabled) {
            Write-LogMessage -API 'Standards' -tenant $Tenant -message 'LAPS is enabled.' -sev Info
        } else {
            Write-LogMessage -API 'Standards' -tenant $Tenant -message 'LAPS is not enabled.' -sev Alert
        }
    }
<<<<<<< HEAD

    if ($Settings.report -eq $true) {
        Add-CIPPBPAField -FieldName 'laps' -FieldValue [bool]$PreviousSetting.localadminpassword.isEnabled -StoreAs bool -Tenant $tenant
=======
    
    if ($Settings.report) {
        Add-CIPPBPAField -FieldName 'laps' -FieldValue [bool]$PreviousSetting.localAdminPassword.isEnabled -StoreAs bool -Tenant $tenant
>>>>>>> 46f13f14
    }
}<|MERGE_RESOLUTION|>--- conflicted
+++ resolved
@@ -5,26 +5,15 @@
     #>
     param($Tenant, $Settings)
     $PreviousSetting = New-GraphGetRequest -uri 'https://graph.microsoft.com/beta/policies/deviceRegistrationPolicy' -tenantid $Tenant
-<<<<<<< HEAD
 
-    If ($Settings.remediate -eq $true) {
-        if ($PreviousSetting.localadminpassword.isEnabled) {
-            Write-LogMessage -API 'Standards' -tenant $Tenant -message 'LAPS is already enabled.' -sev Info
-        } else {
-            try {
-                $previoussetting.localadminpassword.isEnabled = $true
-                $Newbody = ConvertTo-Json -Compress -InputObject $PreviousSetting
-=======
-    
     If ($Settings.remediate) {
         Write-Host 'Time to remediate!'
         if ($PreviousSetting.localAdminPassword.isEnabled) {
             Write-LogMessage -API 'Standards' -tenant $Tenant -message 'LAPS is already enabled.' -sev Info
         } else {
             try {
-                $PreviousSetting.localAdminPassword.isEnabled = $true 
+                $PreviousSetting.localAdminPassword.isEnabled = $true
                 $Newbody = ConvertTo-Json -Compress -InputObject $PreviousSetting -Depth 10
->>>>>>> 46f13f14
                 New-GraphPostRequest -tenantid $Tenant -Uri 'https://graph.microsoft.com/beta/policies/deviceRegistrationPolicy' -Type PUT -Body $NewBody -ContentType 'application/json'
                 Write-LogMessage -API 'Standards' -tenant $Tenant -message 'LAPS has been enabled.' -sev Info
             } catch {
@@ -41,14 +30,8 @@
             Write-LogMessage -API 'Standards' -tenant $Tenant -message 'LAPS is not enabled.' -sev Alert
         }
     }
-<<<<<<< HEAD
 
-    if ($Settings.report -eq $true) {
-        Add-CIPPBPAField -FieldName 'laps' -FieldValue [bool]$PreviousSetting.localadminpassword.isEnabled -StoreAs bool -Tenant $tenant
-=======
-    
     if ($Settings.report) {
         Add-CIPPBPAField -FieldName 'laps' -FieldValue [bool]$PreviousSetting.localAdminPassword.isEnabled -StoreAs bool -Tenant $tenant
->>>>>>> 46f13f14
     }
 }