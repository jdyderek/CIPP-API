using namespace System.Net

Function Invoke-ListSharedMailboxAccountEnabled {
    <#
    .FUNCTIONALITY
    Entrypoint
    #>
    [CmdletBinding()]
    param($Request, $TriggerMetadata)

    $APIName = $TriggerMetadata.FunctionName
    Write-LogMessage -user $request.headers.'x-ms-client-principal' -API $APINAME -message 'Accessed this API' -Sev 'Debug'


    # Write to the Azure Functions log stream.
    Write-Host 'PowerShell HTTP trigger function processed a request.'

    $TenantFilter = $Request.Query.TenantFilter

    # Get Shared Mailbox Stuff
    try {
        $SharedMailboxList = (New-GraphGetRequest -uri "https://outlook.office365.com/adminapi/beta/$($TenantFilter)/Mailbox?`$filter=RecipientTypeDetails eq 'SharedMailbox'" -Tenantid $TenantFilter -scope ExchangeOnline)
        $AllUsersAccountState = New-GraphGetRequest -uri 'https://graph.microsoft.com/beta/users?select=id,userPrincipalName,accountEnabled,displayName,givenName,surname' -tenantid $Tenantfilter
        $EnabledUsersWithSharedMailbox = foreach ($SharedMailbox in $SharedMailboxList) {
            # Match the User
            $User = $AllUsersAccountState | Where-Object { $_.userPrincipalName -eq $SharedMailbox.userPrincipalName } | Select-Object -Property id, userPrincipalName, accountEnabled, displayName, givenName, surname -First 1
            if ($User.accountEnabled) {
                $User | Select-Object `
                @{Name = 'UserPrincipalName'; Expression = { $User.UserPrincipalName } }, `
                @{Name = 'displayName'; Expression = { $User.displayName } }, 
                @{Name = 'givenName'; Expression = { $User.givenName } }, 
                @{Name = 'surname'; Expression = { $User.surname } }, 
                @{Name = 'accountEnabled'; Expression = { $User.accountEnabled } },
<<<<<<< HEAD
                @{Name = 'id'; Expression = { $User.id } }            
=======
                @{Name = 'id'; Expression = { $User.id } }
            
>>>>>>> 67f9d532
            }
        }
    }
    catch {
<<<<<<< HEAD
        Write-LogMessage -API $APIName -tenant $tenantfilter -message "Shared Mailbox Enabled Accounts on $($tenantfilter). Error: $($_.exception.message)" -sev 'Error' 
=======
        Write-LogMessage -API 'Tenant' -tenant $tenantfilter -message "Shared Mailbox Enabled Accounts on $($tenantfilter). Error: $($_.exception.message)" -sev 'Error' 
>>>>>>> 67f9d532
    }

    $GraphRequest = $EnabledUsersWithSharedMailbox
    # Associate values to output bindings by calling 'Push-OutputBinding'.
    Push-OutputBinding -Name Response -Value ([HttpResponseContext]@{
            StatusCode = [HttpStatusCode]::OK
            Body       = @($GraphRequest)
        })

}<|MERGE_RESOLUTION|>--- conflicted
+++ resolved
@@ -31,21 +31,13 @@
                 @{Name = 'givenName'; Expression = { $User.givenName } }, 
                 @{Name = 'surname'; Expression = { $User.surname } }, 
                 @{Name = 'accountEnabled'; Expression = { $User.accountEnabled } },
-<<<<<<< HEAD
-                @{Name = 'id'; Expression = { $User.id } }            
-=======
                 @{Name = 'id'; Expression = { $User.id } }
             
->>>>>>> 67f9d532
             }
         }
     }
     catch {
-<<<<<<< HEAD
-        Write-LogMessage -API $APIName -tenant $tenantfilter -message "Shared Mailbox Enabled Accounts on $($tenantfilter). Error: $($_.exception.message)" -sev 'Error' 
-=======
         Write-LogMessage -API 'Tenant' -tenant $tenantfilter -message "Shared Mailbox Enabled Accounts on $($tenantfilter). Error: $($_.exception.message)" -sev 'Error' 
->>>>>>> 67f9d532
     }
 
     $GraphRequest = $EnabledUsersWithSharedMailbox
