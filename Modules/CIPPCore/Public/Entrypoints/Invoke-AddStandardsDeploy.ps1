--- conflicted
+++ resolved
@@ -16,12 +16,8 @@
 
     try {
         $Tenants = ($Request.body | Select-Object Select_*).psobject.properties.value
-<<<<<<< HEAD
-        $Settings = ($request.body | Select-Object -Property * -ExcludeProperty Select_*, None )
-=======
         $Settings = ($request.body | Select-Object -Property *, 'v2' -ExcludeProperty Select_*, None )
         $Settings.v2 = $true
->>>>>>> 76350cc4
         foreach ($Tenant in $tenants) {
         
             $object = [PSCustomObject]@{
@@ -29,10 +25,7 @@
                 AddedBy   = $username
                 AppliedAt = (Get-Date).ToString('s')
                 Standards = $Settings
-<<<<<<< HEAD
-=======
                 v2        = $true
->>>>>>> 76350cc4
             } | ConvertTo-Json -Depth 10
             $Table = Get-CippTable -tablename 'standards'
             $Table.Force = $true
@@ -42,16 +35,11 @@
                 PartitionKey = 'standards'
             }
         }
-<<<<<<< HEAD
         Write-LogMessage -user $request.headers.'x-ms-client-principal' -API $APINAME -message 'Successfully added standards deployment' -Sev 'Info'
         $body = [pscustomobject]@{'Results' = 'Successfully added standards deployment' }
     }
     catch {
-=======
-        $body = [pscustomobject]@{'Results' = 'Successfully added standards deployment' }
-    } catch {
->>>>>>> 76350cc4
-        Write-LogMessage -user $request.headers.'x-ms-client-principal' -API $APINAME -message "Standards API failed. $($_.Exception.Message)" -Sev 'Error'
+        Write-LogMessage -user $request.headers.'x-ms-client-principal' -API $APINAME -message "Standards API failed. Error:$($_.Exception.Message)" -Sev 'Error'
         $body = [pscustomobject]@{'Results' = "Failed to add standard: $($_.Exception.Message)" }
     }
 
