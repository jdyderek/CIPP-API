[
  {
<<<<<<< HEAD
=======
    "Id": "c0c48d71-7918-4828-bc25-0e8c28a171a2",
>>>>>>> d0fe6be9
    "Command": "Start-DurableCleanup",
    "Description": "Timer function to cleanup durable functions",
    "Cron": "0 */15 * * * *",
    "Priority": 0,
    "RunOnProcessor": true,
    "IsSystem": true
  },
  {
<<<<<<< HEAD
=======
    "Id": "76dc2e2e-eb89-47f7-bd9f-8aaebfe854c7",
>>>>>>> d0fe6be9
    "Command": "Start-UserTasksOrchestrator",
    "Description": "Orchestrator to process user scheduled tasks",
    "Cron": "0 */15 * * * *",
    "Priority": 1,
    "RunOnProcessor": true,
    "PreferredProcessor": "usertasks"
  },
  {
    "Id": "168decf3-7ddd-471e-ab46-8b40be0f18ae",
    "Command": "Start-CIPPProcessorQueue",
    "Description": "Timer to handle user initiated tasks",
    "Cron": "0 */15 * * * *",
    "Priority": 1,
    "RunOnProcessor": true
  },
  {
    "Id": "44a40668-ed71-403c-8c26-b32e320086ad",
    "Command": "Start-AuditLogOrchestrator",
    "Description": "Orchestrator to process audit logs",
    "Cron": "0 */15 * * * *",
    "Priority": 2,
    "RunOnProcessor": true,
    "PreferredProcessor": "auditlog",
    "IsSystem": true
  },
  {
<<<<<<< HEAD
=======
    "Id": "03475c86-4314-4d7b-90f2-5a0639e3899b",
>>>>>>> d0fe6be9
    "Command": "Start-AuditLogSearchCreation",
    "Description": "Timer to create audit log searches",
    "Cron": "0 */30 * * * *",
    "Priority": 3,
    "RunOnProcessor": true,
    "PreferredProcessor": "auditlog",
    "IsSystem": true
  },
  {
<<<<<<< HEAD
=======
    "Id": "5ff6c500-e420-4a3b-8532-ace2e4da4f7d",
>>>>>>> d0fe6be9
    "Command": "Start-ApplicationOrchestrator",
    "Description": "Orchestrator to process application uploads",
    "Cron": "0 0 */12 * * *",
    "Priority": 2,
    "RunOnProcessor": true
  },
  {
    "Id": "5b3bb926-d107-471e-8787-3b22b0d4dbbe",
    "Command": "Start-WebhookOrchestrator",
    "Description": "Orchestrator to process webhooks",
    "Cron": "0 */15 * * * *",
    "Priority": 3,
    "RunOnProcessor": true
  },
  {
    "Id": "9b0c8e50-f798-49db-9a8b-dbcc0fcadeea",
    "Command": "Start-StandardsOrchestrator",
    "Description": "Orchestrator to process standards",
    "Cron": "0 0 */4 * * *",
    "Priority": 4,
    "RunOnProcessor": true,
    "PreferredProcessor": "standards"
  },
  {
    "Id": "5113c66d-c040-42df-9565-39dff90ddd55",
    "Command": "Start-CIPPGraphSubscriptionCleanupTimer",
    "Description": "Orchestrator to cleanup old Graph subscriptions",
    "Cron": "0 0 0 * * *",
    "Priority": 5,
    "RunOnProcessor": true
  },
  {
    "Id": "97145a1d-28f0-4bb2-b929-5a43517d23cc",
    "Command": "Start-SchedulerOrchestrator",
    "Description": "Orchestrator to process system scheduled tasks",
    "Cron": "0 0 * * * *",
    "Priority": 6,
    "RunOnProcessor": true
  },
  {
    "Id": "ed7b5241-1cb9-499b-8f5b-1013ba5764b4",
    "Command": "Set-CIPPGDAPInviteGroups",
    "Description": "Orchestrator to map the groups for GDAP invites",
    "Cron": "0 0 */3 * * *",
    "Priority": 5,
    "RunOnProcessor": true
  },
  {
    "Id": "4ca242d0-8dc8-4256-b0ed-186599f4233f",
    "Command": "Start-UpdateTokensTimer",
    "Description": "Orchestrator to update tokens",
    "Cron": "0 0 0 * * 0",
    "Priority": 7,
    "RunOnProcessor": true,
    "IsSystem": true
  },
  {
    "Id": "ebe981b6-4417-406e-a1a5-7b8279058841",
    "Command": "Start-CIPPGraphSubscriptionRenewalTimer",
    "Description": "Orchestrator to renew Graph subscriptions",
    "Cron": "0 15 * * * *",
    "Priority": 8,
    "RunOnProcessor": true,
    "IsSystem": true
  },
  {
    "Id": "c2ebde3f-fa35-45aa-8a6b-91c835050b79",
    "Command": "Start-DomainOrchestrator",
    "Description": "Orchestrator to process domains",
    "Cron": "0 0 0 * * *",
    "Priority": 10,
    "RunOnProcessor": true
  },
  {
    "Id": "f82345da-e370-4b15-8167-be148cfd04af",
    "Command": "Get-Tenants",
    "Parameters": {
      "TriggerRefresh": true
    },
    "Description": "Update tenants",
    "Cron": "0 0 23 * * *",
    "Priority": 10,
    "RunOnProcessor": true,
    "IsSystem": true
  },
  {
    "Id": "d9ff3af4-bd34-40d6-b12a-8fa24463f331",
    "Command": "Start-UpdatePermissionsOrchestrator",
    "Description": "Orchestrator to update CPV permissions",
    "Cron": "0 0 0 * * *",
    "Priority": 10,
    "RunOnProcessor": true,
    "IsSystem": true
  },
  {
    "Id": "467787cf-01c5-4d20-8097-c2eef691a20e",
    "Command": "Start-BillingTimer",
    "Description": "Timer to process billing",
    "Cron": "0 0 0 * * *",
    "Priority": 12,
    "RunOnProcessor": true
  },
  {
    "Id": "80070b4f-95ed-4e5f-be4c-9e339306d4aa",
    "Command": "Start-BPAOrchestrator",
    "Description": "Orchestrator to process BPA reports",
    "Cron": "0 0 3 * * *",
    "Priority": 10,
    "RunOnProcessor": true
  },
  {
    "Id": "54c39540-fe91-4795-8613-ac4295751a51",
    "Command": "Start-ExtensionOrchestrator",
    "Description": "Orchestrator to process extensions",
    "Cron": "0 0 */2 * * *",
    "Priority": 12,
    "RunOnProcessor": true
  },
  {
    "Id": "3fb9745b-08c9-411b-bfac-dc48087489d5",
    "Command": "Start-CIPPStatsTimer",
    "Description": "Timer to process CIPP stats",
    "Cron": "0 0 0 * * *",
    "Priority": 15,
    "RunOnProcessor": true,
    "IsSystem": true
  },
  {
<<<<<<< HEAD
=======
    "Id": "f74a4540-c811-4037-997c-0d32d7d5742f",
>>>>>>> d0fe6be9
    "Command": "Start-TableCleanup",
    "Description": "Timer to cleanup tables",
    "Cron": "0 0 23 * * *",
    "Priority": 20,
    "RunOnProcessor": true,
    "IsSystem": true
<<<<<<< HEAD
=======
  },
  {
    "Id": "e87db59d-3386-4a51-8274-da9aeb6793e3",
    "Command": "Get-Tenants",
    "Parameters": {
      "CleanOld": true
    },
    "Description": "Timer to cleanup old tenants",
    "Cron": "0 0 0 * * *",
    "Priority": 20,
    "RunOnProcessor": true,
    "IsSystem": true
>>>>>>> d0fe6be9
  }
]<|MERGE_RESOLUTION|>--- conflicted
+++ resolved
@@ -1,9 +1,6 @@
 [
   {
-<<<<<<< HEAD
-=======
     "Id": "c0c48d71-7918-4828-bc25-0e8c28a171a2",
->>>>>>> d0fe6be9
     "Command": "Start-DurableCleanup",
     "Description": "Timer function to cleanup durable functions",
     "Cron": "0 */15 * * * *",
@@ -12,10 +9,7 @@
     "IsSystem": true
   },
   {
-<<<<<<< HEAD
-=======
     "Id": "76dc2e2e-eb89-47f7-bd9f-8aaebfe854c7",
->>>>>>> d0fe6be9
     "Command": "Start-UserTasksOrchestrator",
     "Description": "Orchestrator to process user scheduled tasks",
     "Cron": "0 */15 * * * *",
@@ -42,10 +36,7 @@
     "IsSystem": true
   },
   {
-<<<<<<< HEAD
-=======
     "Id": "03475c86-4314-4d7b-90f2-5a0639e3899b",
->>>>>>> d0fe6be9
     "Command": "Start-AuditLogSearchCreation",
     "Description": "Timer to create audit log searches",
     "Cron": "0 */30 * * * *",
@@ -55,10 +46,7 @@
     "IsSystem": true
   },
   {
-<<<<<<< HEAD
-=======
     "Id": "5ff6c500-e420-4a3b-8532-ace2e4da4f7d",
->>>>>>> d0fe6be9
     "Command": "Start-ApplicationOrchestrator",
     "Description": "Orchestrator to process application uploads",
     "Cron": "0 0 */12 * * *",
@@ -187,18 +175,13 @@
     "IsSystem": true
   },
   {
-<<<<<<< HEAD
-=======
     "Id": "f74a4540-c811-4037-997c-0d32d7d5742f",
->>>>>>> d0fe6be9
     "Command": "Start-TableCleanup",
     "Description": "Timer to cleanup tables",
     "Cron": "0 0 23 * * *",
     "Priority": 20,
     "RunOnProcessor": true,
     "IsSystem": true
-<<<<<<< HEAD
-=======
   },
   {
     "Id": "e87db59d-3386-4a51-8274-da9aeb6793e3",
@@ -211,6 +194,5 @@
     "Priority": 20,
     "RunOnProcessor": true,
     "IsSystem": true
->>>>>>> d0fe6be9
   }
 ]