{
  "isFallbackPublicClient": true,
  "signInAudience": "AzureADMultipleOrgs",
  "displayName": "CIPP-SAM",
  "web": {
    "redirectUris": [
      "https://login.microsoftonline.com/common/oauth2/nativeclient",
      "https://localhost",
      "http://localhost",
      "http://localhost:8400"
    ]
  },
  "requiredResourceAccess": [
    {
      "resourceAppId": "fa3d9a0c-3fb0-42cc-9193-47c7ecd2edbd",
      "resourceAccess": [
        { "id": "1cebfa2a-fb4d-419e-b5f9-839b4383e05a", "type": "Scope" }
      ]
    },
    {
      "resourceAppId": "00000003-0000-0000-c000-000000000000",
      "resourceAccess": [
        { "id": "aa07f155-3612-49b8-a147-6c590df35536", "type": "Scope" },
        { "id": "0f4595f7-64b1-4e13-81bc-11a249df07a9", "type": "Scope" },
        { "id": "73e75199-7c3e-41bb-9357-167164dbb415", "type": "Scope" },
        { "id": "7ab1d787-bae7-4d5d-8db6-37ea32df9186", "type": "Scope" },
        { "id": "d01b97e9-cbc0-49fe-810a-750afd5527a3", "type": "Scope" },
        { "id": "46ca0847-7e6b-426e-9775-ea810a948356", "type": "Scope" },
        { "id": "dc38509c-b87d-4da0-bd92-6bec988bac4a", "type": "Scope" },
        { "id": "7427e0e9-2fba-42fe-b0c0-848c9e6a8182", "type": "Scope" },
        { "id": "ad902697-1014-4ef5-81ef-2b4301988e8c", "type": "Scope" },
        { "id": "572fea84-0151-49b2-9301-11cb16974376", "type": "Scope" },
        { "id": "e4c9e354-4dc5-45b8-9e7c-e1393b0b1a20", "type": "Scope" },
        { "id": "0883f392-0a7a-443d-8c76-16a6d39c7b63", "type": "Scope" },
        { "id": "7b3f05d5-f68c-4b8d-8c59-a2ecd12f24af", "type": "Scope" },
        { "id": "0c5e8a55-87a6-4556-93ab-adc52c4d862d", "type": "Scope" },
        { "id": "44642bfe-8385-4adc-8fc6-fe3cb2c375c3", "type": "Scope" },
        { "id": "662ed50a-ac44-4eef-ad86-62eed9be2a29", "type": "Scope" },
        { "id": "8696daa5-bce5-4b2e-83f9-51b6defc4e1e", "type": "Scope" },
        { "id": "6aedf524-7e1c-45a7-bd76-ded8cab8d0fc", "type": "Scope" },
        { "id": "bac3b9c2-b516-4ef4-bd3b-c2ef73d8d804", "type": "Scope" },
        { "id": "11d4cd79-5ba5-460f-803f-e22c8ab85ccd", "type": "Scope" },
        { "id": "02e97553-ed7b-43d0-ab3c-f8bace0d040c", "type": "Scope" },
        { "id": "89fe6a52-be36-487e-b7d8-d061c450a026", "type": "Scope" },
        { "id": "a367ab51-6b49-43bf-a716-a1fb06d2a174", "type": "Scope" },
        { "id": "204e0828-b5ca-4ad8-b9f3-f32a958e7cc4", "type": "Scope" },
        { "id": "4e46008b-f24c-477d-8fff-7bb4ec7aafe0", "type": "Scope" },
        { "id": "0e263e50-5827-48a4-b97c-d940288653c7", "type": "Scope" },
        { "id": "e383f46e-2787-4529-855e-0e479a3ffac0", "type": "Scope" },
        { "id": "37f7f235-527c-4136-accd-4a02d197296e", "type": "Scope" },
        { "id": "14dad69e-099b-42c9-810b-d002981feec1", "type": "Scope" },
        { "id": "f6a3db3e-f7e8-4ed2-a414-557c8c9830be", "type": "Scope" },
        { "id": "0e755559-83fb-4b44-91d0-4cc721b9323e", "type": "Scope" },
        { "id": "a84a9652-ffd3-496e-a991-22ba5529156a", "type": "Scope" },
        { "id": "1d89d70c-dcac-4248-b214-903c457af83a", "type": "Scope" },
        { "id": "2b61aa8a-6d36-4b2f-ac7b-f29867937c53", "type": "Scope" },
        { "id": "ebf0f66e-9fb1-49e4-a278-222f76911cf4", "type": "Scope" },
        { "id": "c79f8feb-a9db-4090-85f9-90d820caa0eb", "type": "Scope" },
        { "id": "bdfbf15f-ee85-4955-8675-146e8e5296b5", "type": "Scope" },
        { "id": "f81125ac-d3b7-4573-a3b2-7099cc39df9e", "type": "Scope" },
        { "id": "cac97e40-6730-457d-ad8d-4852fddab7ad", "type": "Scope" },
        { "id": "b7887744-6746-4312-813d-72daeaee7e2d", "type": "Scope" },
        { "id": "48971fc1-70d7-4245-af77-0beb29b53ee2", "type": "Scope" },
        { "id": "aec28ec7-4d02-4e8c-b864-50163aea77eb", "type": "Scope" },
        { "id": "a9ff19c2-f369-4a95-9a25-ba9d460efc8e", "type": "Scope" },
        { "id": "59dacb05-e88d-4c13-a684-59f1afc8cc98", "type": "Scope" },
        { "id": "b98bfd41-87c6-45cc-b104-e2de4f0dafb9", "type": "Scope" },
        { "id": "2f9ee017-59c1-4f1d-9472-bd5529a7b311", "type": "Scope" },
        { "id": "951183d1-1a61-466f-a6d1-1fde911bfd95", "type": "Scope" },
        { "id": "637d7bec-b31e-4deb-acc9-24275642a2c9", "type": "Scope" },
        { "id": "101147cf-4178-4455-9d58-02b5c164e759", "type": "Scope" },
        { "id": "cc83893a-e232-4723-b5af-bd0b01bcfe65", "type": "Scope" },
        { "id": "233e0cf1-dd62-48bc-b65b-b38fe87fcf8e", "type": "Scope" },
        { "id": "d649fb7c-72b4-4eec-b2b4-b15acf79e378", "type": "Scope" },
        { "id": "485be79e-c497-4b35-9400-0e3fa7f2a5d4", "type": "Scope" },
        { "id": "9d8982ae-4365-4f57-95e9-d6032a4c0b87", "type": "Scope" },
        { "id": "48638b3c-ad68-4383-8ac4-e6880ee6ca57", "type": "Scope" },
        { "id": "39d65650-9d3e-4223-80db-a335590d027e", "type": "Scope" },
        { "id": "4a06efd2-f825-4e34-813e-82a57b03d1ee", "type": "Scope" },
        { "id": "f3bfad56-966e-4590-a536-82ecf548ac1e", "type": "Scope" },
        { "id": "4d135e65-66b8-41a8-9f8b-081452c91774", "type": "Scope" },
        { "id": "2eadaff8-0bce-4198-a6b9-2cfc35a30075", "type": "Scope" },
        { "id": "0c3e411a-ce45-4cd1-8f30-f99a3efa7b11", "type": "Scope" },
        { "id": "edb72de9-4252-4d03-a925-451deef99db7", "type": "Scope" },
        { "id": "767156cb-16ae-4d10-8f8b-41b657c8c8c8", "type": "Scope" },
        { "id": "7e823077-d88e-468f-a337-e18f1f0e6c7c", "type": "Scope" },
        { "id": "edd3c878-b384-41fd-95ad-e7407dd775be", "type": "Scope" },
        { "id": "40b534c3-9552-4550-901b-23879c90bcf9", "type": "Scope" },
        { "id": "bf3fbf03-f35f-4e93-963e-47e4d874c37a", "type": "Scope" },
        { "id": "5248dcb1-f83b-4ec3-9f4d-a4428a961a72", "type": "Scope" },
        { "id": "c395395c-ff9a-4dba-bc1f-8372ba9dca84", "type": "Scope" },
        { "id": "2e25a044-2580-450d-8859-42eeb6e996c0", "type": "Scope" },
        { "id": "0ce33576-30e8-43b7-99e5-62f8569a4002", "type": "Scope" },
        { "id": "207e0cb1-3ce7-4922-b991-5a760c346ebc", "type": "Scope" },
        { "id": "093f8818-d05f-49b8-95bc-9d2a73e9a43c", "type": "Scope" },
        { "id": "7825d5d6-6049-4ce7-bdf6-3b8d53f4bcd0", "type": "Scope" },
        { "id": "2104a4db-3a2f-4ea0-9dba-143d457dc666", "type": "Scope" },
        { "id": "eda39fa6-f8cf-4c3c-a909-432c683e4c9b", "type": "Scope" },
        { "id": "55896846-df78-47a7-aa94-8d3d4442ca7f", "type": "Scope" },
        { "id": "aa85bf13-d771-4d5d-a9e6-bca04ce44edf", "type": "Scope" },
        { "id": "ee928332-e9c2-4747-b4a0-f8c164b68de6", "type": "Scope" },
        { "id": "c975dd04-a06e-4fbb-9704-62daad77bb49", "type": "Scope" },
        { "id": "c37c9b61-7762-4bff-a156-afc0005847a0", "type": "Scope" },
        { "id": "b9abcc4f-94fc-4457-9141-d20ce80ec952", "type": "Scope" },
        { "id": "128ca929-1a19-45e6-a3b8-435ec44a36ba", "type": "Scope" },
        { "id": "b27add92-efb2-4f16-84f5-8108ba77985c", "type": "Scope" },
        { "id": "3404d2bf-2b13-457e-a330-c24615765193", "type": "Scope" },
        { "id": "b955410e-7715-4a88-a940-dfd551018df3", "type": "Scope" },
        { "id": "5b07b0dd-2377-4e44-a38d-703f09a0dc3c", "type": "Role" },
        { "id": "19b94e34-907c-4f43-bde9-38b1909ed408", "type": "Role" },
        { "id": "999f8c63-0a38-4f1b-91fd-ed1947bdd1a9", "type": "Role" },
        { "id": "292d869f-3427-49a8-9dab-8c70152b74e9", "type": "Role" },
        { "id": "2f51be20-0bb4-4fed-bf7b-db946066c75e", "type": "Role" },
        { "id": "58ca0d9a-1575-47e1-a3cb-007ef2e4583b", "type": "Role" },
        { "id": "06a5fe6d-c49d-46a7-b082-56b1b14103c7", "type": "Role" },
        { "id": "246dd0d5-5bd0-4def-940b-0421030a5b68", "type": "Role" },
        { "id": "bf394140-e372-4bf9-a898-299cfc7564e5", "type": "Role" },
        { "id": "741f803b-c850-494e-b5df-cde7c675a1ca", "type": "Role" },
        { "id": "230c1aed-a721-4c5d-9cb4-a90514e508ef", "type": "Role" },
        { "id": "b633e1c5-b582-4048-a93e-9f11b44c7e96", "type": "Role" },
        { "id": "5b567255-7703-4780-807c-7be8301ae99b", "type": "Role" },
        { "id": "62a82d76-70ea-41e2-9197-370581804d09", "type": "Role" },
        { "id": "7ab1d382-f21e-4acd-a863-ba3e13f7da61", "type": "Role" },
        { "id": "1138cb37-bd11-4084-a2b7-9f71582aeddb", "type": "Role" },
        { "id": "78145de6-330d-4800-a6ce-494ff2d33d07", "type": "Role" },
        { "id": "9241abd9-d0e6-425a-bd4f-47ba86e767a4", "type": "Role" },
        { "id": "5b07b0dd-2377-4e44-a38d-703f09a0dc3c", "type": "Role" },
        { "id": "243333ab-4d21-40cb-a475-36241daa0842", "type": "Role" },
        { "id": "e330c4f0-4170-414e-a55a-2f022ec2b57b", "type": "Role" },
        { "id": "5ac13192-7ace-4fcf-b828-1a26f28068ee", "type": "Role" },
        { "id": "2f6817f8-7b12-4f0f-bc18-eeaf60705a9e", "type": "Role" },
        { "id": "dbaae8cf-10b5-4b86-a4a1-f871c94c6695", "type": "Role" },
        { "id": "bf7b1a76-6e77-406b-b258-bf5c7720e98f", "type": "Role" },
        { "id": "01c0a623-fc9b-48e9-b794-0756f8e8f067", "type": "Role" },
        { "id": "50483e42-d915-4231-9639-7fdb7fd190e5", "type": "Role" },
        { "id": "dbb9058a-0e50-45d7-ae91-66909b5d4664", "type": "Role" },
        { "id": "a82116e5-55eb-4c41-a434-62fe8a61c773", "type": "Role" },
        { "id": "f3a65bd4-b703-46df-8f7e-0174fea562aa", "type": "Role" },
        { "id": "59a6b24b-4225-4393-8165-ebaec5f55d7a", "type": "Role" },
        { "id": "0121dc95-1b9f-4aed-8bac-58c5ac466691", "type": "Role" },
        { "id": "3b55498e-47ec-484f-8136-9013221c06a9", "type": "Role" },
        { "id": "35930dcf-aceb-4bd1-b99a-8ffed403c974", "type": "Role" },
        { "id": "25f85f3c-f66c-4205-8cd5-de92dd7f0cec", "type": "Role" },
        { "id": "29c18626-4985-4dcd-85c0-193eef327366", "type": "Role" },
        { "id": "4437522e-9a86-4a41-a7da-e380edd4a97d", "type": "Role" },
        { "id": "34bf0e97-1971-4929-b999-9e2442d941d7", "type": "Role" },
        { "id": "45cc0394-e837-488b-a098-1918f48d186c", "type": "Role" },
        { "id": "be74164b-cff1-491c-8741-e671cb536e13", "type": "Role" },
        { "id": "2a60023f-3219-47ad-baa4-40e17cd02a1d", "type": "Role" },
        { "id": "338163d7-f101-4c92-94ba-ca46fe52447c", "type": "Role" },
        { "id": "cac88765-0581-4025-9725-5ebc13f729ee", "type": "Role" },
        { "id": "75359482-378d-4052-8f01-80520e7db3cd", "type": "Role" },
        { "id": "19dbc75e-c2e2-444c-a770-ec69d8559fc7", "type": "Role" },
        { "id": "b27a61ec-b99c-4d6a-b126-c4375d08ae30", "type": "Scope" },
        { "id": "84bccea3-f856-4a8a-967b-dbe0a3d53a64", "type": "Scope" },
        { "id": "280b3b69-0437-44b1-bc20-3b2fca1ee3e9", "type": "Scope" },
        { "id": "885f682f-a990-4bad-a642-36736a74b0c7", "type": "Scope" },
        { "id": "913b9306-0ce1-42b8-9137-6a7df690a760", "type": "Role" },
        { "id": "cb8f45a0-5c2e-4ea1-b803-84b870a7d7ec", "type": "Scope" },
        { "id": "4c06a06a-098a-4063-868e-5dfee3827264", "type": "Scope" },
        { "id": "1bfefb4e-e0b5-418b-a88f-73c46d2cc8e9", "type": "Role" },
<<<<<<< HEAD
        { "id": "e67e6727-c080-415e-b521-e3f35d5248e9", "type": "Scope" },
        { "id": "b6890674-9dd5-4e42-bb15-5af07f541ae1", "type": "Role" }
=======
        { "id": "e67e6727-c080-415e-b521-e3f35d5248e9", "type": "Scope" }
>>>>>>> 784d6660
      ]
    },
    {
      "resourceAppId": "00000002-0000-0000-c000-000000000000",
      "resourceAccess": [
        { "id": "5778995a-e1bf-45b8-affa-663a9f3f4d04", "type": "Role" },
        { "id": "a42657d6-7f20-40e3-b6f0-cee03008a62a", "type": "Scope" },
        { "id": "311a71cc-e848-46a1-bdf8-97ff7156d8e6", "type": "Scope" }
      ]
    },
    {
      "resourceAppId": "fc780465-2017-40d4-a0c5-307022471b92",
      "resourceAccess": [
        { "id": "63a677ce-818c-4409-9d12-5c6d2e2a6bfe", "type": "Scope" },
        { "id": "41269fc5-d04d-4bfd-bce7-43a51cea049a", "type": "Role" }
      ]
    },
    {
      "resourceAppId": "00000002-0000-0ff1-ce00-000000000000",
      "resourceAccess": [
        { "id": "ab4f2b77-0b06-4fc1-a9de-02113fc2ab7c", "type": "Scope" },
        { "id": "dc50a0fb-09a3-484d-be87-e023b12c6440", "type": "Role" }
      ]
    },
    {
      "resourceAppId": "00000003-0000-0ff1-ce00-000000000000",
      "resourceAccess": [
        { "id": "56680e0d-d2a3-4ae1-80d8-3c4f2100e3d0", "type": "Scope" }
      ]
    },
    {
      "resourceAppId": "48ac35b8-9aa8-4d74-927d-1f4a14a0b239",
      "resourceAccess": [
        { "id": "e60370c1-e451-437e-aa6e-d76df38e5f15", "type": "Scope" }
      ]
    },
    {
      "resourceAppId": "c5393580-f805-4401-95e8-94b7a6ef2fc2",
      "resourceAccess": [
        { "id": "594c1fb6-4f81-4475-ae41-0c394909246c", "type": "Scope" }
      ]
    }
  ]
}<|MERGE_RESOLUTION|>--- conflicted
+++ resolved
@@ -159,12 +159,9 @@
         { "id": "cb8f45a0-5c2e-4ea1-b803-84b870a7d7ec", "type": "Scope" },
         { "id": "4c06a06a-098a-4063-868e-5dfee3827264", "type": "Scope" },
         { "id": "1bfefb4e-e0b5-418b-a88f-73c46d2cc8e9", "type": "Role" },
-<<<<<<< HEAD
         { "id": "e67e6727-c080-415e-b521-e3f35d5248e9", "type": "Scope" },
         { "id": "b6890674-9dd5-4e42-bb15-5af07f541ae1", "type": "Role" }
-=======
-        { "id": "e67e6727-c080-415e-b521-e3f35d5248e9", "type": "Scope" }
->>>>>>> 784d6660
+
       ]
     },
     {
